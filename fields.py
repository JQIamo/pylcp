import numpy as np
from inspect import signature
from pylcp.common import cart2spherical, spherical2cart
from scipy.spatial.transform import Rotation

import numba

# Edits
from math import pi

@numba.njit
def dot2D(a, b):
    c = np.zeros((a.shape[1],), dtype=a.dtype)
    for ii in range(a.shape[1]):
        c[ii] = np.sum(a[:, ii]*b[:, ii])
    return c

@numba.njit
def electric_field(r, t, amp, pol, k, delta, phase):
    return pol*amp*np.exp(-1j*(k[0]*r[0]+k[1]*r[1]+k[2]*r[2])+1j*delta*t + 1j*phase)


def return_constant_val(R, t, val):
    if R.shape==(3,):
        return val
    elif R.shape[0] == 3:
        return val*np.ones(R[0].shape)
    else:
        raise ValueError('The first dimension of R should have length 3, ' +
                         'not %d.'%R.shape[0])

def return_constant_vector(R, t, vector):
    if R.shape==(3,):
        return vector
    elif R.shape[0] == 3:
        return np.outer(vector, np.ones(R[0].shape))
    else:
        raise ValueError('The first dimension of R should have length 3, ' +
                         'not %d.'% R.shape[0])

def return_constant_val_t(t, val):
    if isinstance(t, np.ndarray):
        return val*np.ones(t.shape)
    else:
        return val

def promote_to_lambda(val, var_name=None, type='Rt'):
    if type is 'Rt':
        if not callable(val):
            if isinstance(val, list) or isinstance(val, np.ndarray):
                func = lambda R=np.array([0., 0., 0.]), t=0.: return_constant_vector(R, t, val)
            else:
                func = lambda R=np.array([0., 0., 0.]), t=0.: return_constant_val(R, t, val)
            sig = '()'
        else:
            sig = str(signature(val))
            if ('(R)' in sig or '(r)' in sig or '(x)' in sig):
                func = lambda R=np.array([0., 0., 0.]), t=0.: val(R)
                sig = '(R)'
            elif ('(R, t)' in sig or '(r, t)' in sig or '(x, t)' in sig):
                func = lambda R=np.array([0., 0., 0.]), t=0.: val(R, t)
                sig = '(R, t)'
            else:
                raise TypeError('Signature [%s] of function %s not'+
                                'understood.'% (sig, var_name))

        return func, sig
    elif type is 't':
        if not callable(val):
            func = lambda t=0.: return_constant_val_t(t, val)
            sig = '()'
        else:
            sig = str(signature(val))
            if '(t)' in sig:
                func = lambda t=0.: val(t)
            else:
                raise TypeError('Signature [%s] of function %s not '+
                                'understood.'% (sig, var_name))

        return func, sig

def return_dx_dy_dz(R, eps):
    if R.shape == (3,):
        dx = np.array([eps, 0., 0.])
        dy = np.array([0., eps, 0.])
        dz = np.array([0., 0., eps])
    else:
        dx = np.zeros(R.shape)
        dy = np.zeros(R.shape)
        dz = np.zeros(R.shape)

        dx[0] = eps
        dy[1] = eps
        dz[2] = eps

    return dx, dy, dz


class magField(object):
    """
    Base magnetic field class

    Parameters
    ----------
    field : array_like with shape (3,) or callable
        If constant, the magnetic field vector, specified as either as an array_like
        with shape (3,).  If a callable, it must have a signature like (R, t), (R),
        or (t) where R is an array_like with shape (3,) and t is a float and it
        must return an array_like with three elements.
    eps : float, optional
        Small distance to use in calculation of numerical derivatives.  By default
        `eps=1e-5`.

    Attributes
    ----------
    eps : float
        small epsilon used for computing derivatives
    """
    def __init__(self, field, eps=1e-5):
        self.eps = eps

        R = np.random.rand(3) # Pick a random point for testing

        # Promote it to a lambda func:
        self.Field, self.FieldSig = promote_to_lambda(field, var_name='for field')

        # Try it out:
        response = self.Field(R, 0.)
        if (isinstance(response, float) or isinstance(response, int) or
            len(response) != 3):
            raise ValueError('Magnetic field function must return a vector.')

    def FieldMag(self, R=np.array([0., 0., 0.]), t=0):
        """
        Magnetic field magnitude at R and t:

        Parameters
        ----------
        R : array_like, size (3,), optional
            vector of the position at which to return the kvector.  By default,
            the origin.
        t : float, optional
            time at which to return the k-vector.  By default, t=0.

        Returns
        -------
        B : float
            the magnetic field mangitude at position R and time t.
        """
        return np.linalg.norm(self.Field(R, t))

    def gradFieldMag(self, R=np.array([0., 0., 0.]), t=0):
        """
        Gradient of the magnetic field magnitude at R and t:

        Parameters
        ----------
        R : array_like, size (3,), optional
            vector of the position at which to return the kvector.  By default,
            the origin.
        t : float, optional
            time at which to return the k-vector.  By default, t=0.

        Returns
        -------
        dB : array_like, shape (3,)
            the gradient of the magnetic field magnitude at position R and time t.
        """
        dx, dy, dz = return_dx_dy_dz(R, self.eps)

        return np.array([
            (self.FieldMag(R+dx, t)-self.FieldMag(R-dx, t))/2/self.eps,
            (self.FieldMag(R+dy, t)-self.FieldMag(R-dy, t))/2/self.eps,
            (self.FieldMag(R+dz, t)-self.FieldMag(R-dz, t))/2/self.eps
            ])

    def gradField(self, R=np.array([0., 0., 0.]), t=0):
        """
        Full spaitial derivative of the magnetic field at R and t:

        Parameters
        ----------
        R : array_like, size (3,), optional
            vector of the position at which to return the kvector.  By default,
            the origin.
        t : float, optional
            time at which to return the k-vector.  By default, t=0.

        Returns
        -------
        dB : array_like, shape (3, 3)
            the full gradient of the magnetic field, with elements
            [[dBx/dx, dBy/dx, dBz/dx],
             [dBx/dy, dBy/dy, dBz/dy],
             [dBx/dz, dBy/dz, dBz/dz]]
        """
        dx, dy, dz = return_dx_dy_dz(R, self.eps)

        return np.array([
            (self.Field(R+dx, t) - self.Field(R-dx, t))/2/self.eps,
            (self.Field(R+dy, t) - self.Field(R-dy, t))/2/self.eps,
            (self.Field(R+dz, t) - self.Field(R-dz, t))/2/self.eps
            ])

class iPMagneticField(magField):
    def __init__(self, B0, B1, B2, eps = 1e-5):
        super().__init__(lambda R, t: np.array([B1*R[0]-B2*R[0]*R[2]/2, -R[1]*B1-B2*R[1]*R[2]/2, B0+B2/2*(R[2]**2 - (R[0]**2+R[1]**2)/2)]))
        self.B0 = B0
        self.B1 = B1
        self.B2 = B2
        
    #Analytical form, not numerical for this and gradField
    def gradFieldMag(self, R=np.array([0., 0., 0.]), t=0):
        a = self.B0
        b = self.B1
        c = self.B2
        x = R[0]
        y = R[1]
        z = R[2]
        mag = self.FieldMag(R, t)
        xcom = 0.5*(2*b**2*x-a*c*x+(c**2)*(x**3)/4+(c**2)*(y**2)*x/4-2*b*c*z*x)/mag
        ycom = 0.5*(2*b**2*(y)-a*c*y+(c**2)*(x**2)*y/4 + (c**2)*(y**3)/4+2*b*c*z*y)/mag
        zcom = 0.5*(0-b*c*(x**2)+b*c*(y**2)+2*a*c*z+(c**2)*(z**3))/mag
        return np.array([xcom, ycom, zcom])

    def gradField(self, R=np.array([0., 0., 0.]), t=0):
        B0 = self.B0
        B1 = self.B1
        B2 = self.B2
        x = R[0]
        y = R[1]
        z = R[2]
        xcom = np.array([B1-B2*z/2, 0, -B2*x/2])
        ycom = np.array([0, -B1-B2*z/2, B2*y/2])
        zcom = np.array([-B2*x/2, -B2*y/2, B2*z])
        
        return np.array([
            np.array([B1-B2*z/2, 0, -B2*x/2]),
            np.array([0, -B1-B2*z/2, B2*y/2]),
            np.array([-B2*x/2, -B2*y/2, B2*z])
            ])

    
class constantMagneticField(magField):
    """
    Spatially constant magnetic field class

    Parameters
    ----------
    field : array_like with shape (3,)
    """
    def __init__(self, val):
        super().__init__(lambda R, t: val)

        self.constant_grad_field_mag = np.zeros((3,))
        self.constant_grad_field = np.zeros((3,3))

    def gradFieldMag(self, R=np.array([0., 0., 0.]), t=0):
        return self.constant_grad_field_mag

    def gradField(self, R=np.array([0., 0., 0.]), t=0):
        return self.constant_grad_field


class quadrupoleMagneticField(magField):
    """
    Spherical quadrupole  magnetic field class

    Parameters
    ----------
    alpha : float
        strength of the magnetic field gradient.
    """
    def __init__(self, alpha, eps=1e-5):
        super().__init__(lambda R, t: alpha*np.array([-0.5*R[0], -0.5*R[1], R[2]]))
        self.alpha = alpha

        self.constant_grad_field = alpha*\
            np.array([[-0.5, 0., 0.], [0., -0.5, 0.], [0., 0., 1.]])

    def gradField(self, R=np.array([0., 0., 0.]), t=0):
        return self.constant_grad_field


    
# First, define the laser beam class:
class laserBeam(object):
    def __init__(self, kvec=None, beta=None, pol=None, delta=None,
                 phase=0., pol_coord='spherical', eps=1e-5):
        """
        Base laser beam class, for a single laser beam

        Parameters
        ----------
        kvec : array_like with shape (3,) or callable
            The k-vector of the laser beam, specified as either a three-element
            list or numpy array or as callable function.  If a callable, it
            must have a signature like (R, t), (R), or (t) where R is an array_like with
            shape (3,) and t is a float and it must return an array_like with three
            elements.
        pol : int, float, array_like with shape (3,), or callable
            The polarization of the laser beam, specified as either an integer, float
            array_like with shape(3,), or as callable function.  If an integer or float,
            if `pol<0` the polarization will be left circular polarized relative to
            the k-vector of the light.  If `pol>0`, the polarization will be right
            circular polarized.  If array_like, polarization will be specified by the
            vector, whose basis is specified by `pol_coord`. If a callable, it must
            have a signature like (R, t), (R), or (t) where R is an array_like with
            shape (3,) and t is a float and it must return an array_like with three
            elements.
        beta : float or callable
            The intensity of the laser beam, specified as either a float or as
            callable function.  If a callable, it must have a signature
            like (R, t), (R), or (t) where R is an array_like with shape (3,) and
            t is a float and it must return a float.
        delta: float or callable
            Detuning of the laser beam.  If a callable, it must have a
            signature like (t) where t is a float and it must return a float.
        phase : float, optional
            Phase of laser beam.  By default, zero.
        pol_coord : string, optional
            Polarization basis of the input polarization vector: 'cartesian' (default)
            or 'spherical'.
        eps : float, optional
            Small distance to use in calculation of numerical derivatives.  By default
            `eps=1e-4`.

        Attributes
        ----------
        eps : float
            Small epsilon used for computing derivatives
        phase : float
            Overall phase of the laser beam.
        """
        # Promote it to a lambda func:
        if not kvec is None:
            self.kvec, self.kvec_sig = promote_to_lambda(kvec, var_name='kvector')

        # Promote it to a lambda func:
        if not beta is None:
            self.beta, self.beta_sig = promote_to_lambda(beta, var_name='beta')

        if not pol is None:
            if not callable(pol):
                pol = self.__parse_constant_polarization(pol, pol_coord)

            # Now, promote!
            self.pol, self.pol_sig = promote_to_lambda(pol, var_name='polarization')

        # Promote it to a lambda func:
        if not delta is None:
            self.delta, self.delta_sig = promote_to_lambda(delta, var_name='delta', type='t')

        self.phase = phase
        self.eps = eps

    def __parse_constant_polarization(self, pol, pol_coord):
        if isinstance(pol, float) or isinstance(pol, int):
            # If the polarization is defined by just a single number (+/-1),
            # we assume that the polarization is defined as sigma^+ or sigma^-
            # using the k-vector of the light as the axis defining z.  In this
            # case, we want to project onto the actual z axis, which is
            # relatively simple as there is only one angle.

            # Set the polarization in this direction:
            if np.sign(pol)<0:
                self.pol = np.array([1., 0., 0.], dtype='complex')
            else:
                self.pol = np.array([0., 0., 1.], dtype='complex')

            # Promote to lambda:
            self.pol, self.pol_sig = promote_to_lambda(self.pol, var_name='polarization')

            # Project onto the actual k-vector:
            self.pol = self.project_pol(self.kvec()/np.linalg.norm(self.kvec()),
                                        invert=True).astype('complex128')

        elif isinstance(pol, np.ndarray):
            if pol.shape != (3,):
                raise ValueError("pol, when a vector, must be a (3,) array")

            # The user has specified a single polarization vector in
            # cartesian coordinates:
            if pol_coord=='cartesian':
                # Check for transverseness:
                if np.abs(np.dot(self.kvec(), pol)) > 1e-9:
                    raise ValueError("I'm sorry; light is a transverse wave")

                # Always store in spherical basis.  Matches Brown and Carrington.
                self.pol = cart2spherical(pol).astype('complex128')

            # The user has specified a single polarization vector in
            # spherical basis:
            elif pol_coord=='spherical':
                pol_cart = spherical2cart(pol)

                # Check for transverseness:
                if np.abs(np.dot(self.kvec(), pol_cart)) > 1e-9:
                    raise ValueError("I'm sorry; light is a transverse wave")

                # Save the variable:
                self.pol = pol.astype('complex128')

            # Finally, normalize
            self.pol = self.pol/np.linalg.norm(self.pol)
        else:
            raise ValueError("pol must be +1, -1, or a numpy array")

        return self.pol


    def kvec(self, R=np.array([0., 0., 0.]), t=0.):
        """
        Returns the k-vector of the laser beam

        Parameters
        ----------
        R : array_like, size (3,), optional
            vector of the position at which to return the kvector.  By default,
            the origin.
        t : float, optional
            time at which to return the k-vector.  By default, t=0.

        Returns
        -------
        kvec : array_like, size(3,)
            the k vector at position R and time t.
        """
        pass

    def beta(self, R=np.array([0., 0., 0.]), t=0.):
        """
        Returns the intensity of the laser beam at position R and t

        Parameters
        ----------
        R : array_like, size (3,), optional
            vector of the position at which to return the kvector.  By default,
            the origin.
        t : float, optional
            time at which to return the k-vector.  By default, t=0.

        Returns
        -------
        beta : saturation parameter of the laser beam at R and t.
        """
        pass

    def pol(self, R=np.array([0., 0., 0.]), t=0.):
        """
        Returns the polarization of the laser beam at position R and t

        The polarization is returned in the spherical basis.

        Parameters
        ----------
        R : array_like, size (3,), optional
            vector of the position at which to return the kvector.  By default,
            the origin.
        t : float, optional
            time at which to return the k-vector.  By default, t=0.

        Returns
        -------
        pol : array_like, size (3,)
            polarization of the laser beam at R and t in spherical basis.
        """
        pass

    def delta(self, t=0.):
        pass

    # TODO: add testing of kvec/pol orthogonality.
    def project_pol(self, quant_axis, R=np.array([0., 0., 0.]), t=0,
                    treat_nans=False, calculate_norm=False, invert=False):
        """
        Project the polarization onto a quantization axis.

        Parameters
        ----------
        quant_axis : array_like, shape (3,)
            A normalized 3-vector of the quantization axis direction.
        R : array_like, shape (3,), optional
            If polarization is a function of R is the
            3-vectors at which the polarization shall be calculated.
        calculate_norm : bool, optional
            If true, renormalizes the quant_axis.  By default, False.
        treat_nans : bool, optional
            If true, every place that nan is encoutnered, replace with the
            $hat{z}$ axis as the quantization axis.  By default, False.
        invert : bool, optional
            If true, invert the process to project the quantization axis
            onto the specified polarization.

        Returns
        -------
        projected_pol : array_like, shape (3,)
            The polarization projected onto the quantization axis.
        """

        # First, return the polarization at the desired R and t.
        pol = self.pol(R, t)

        # Second, check the quanitization axis if specified by the user.  The fun
        # thing here is that we may only need to do this once, since it should
        # overwrite the original variable with the improper quant_axis with the
        # proper one.
        if calculate_norm:
            quant_axis2 = np.zeros(quant_axis.shape)
            quant_axis[2] = 1.0  # Make the third entry all ones.
            quant_axis_norm = np.linalg.norm(quant_axis, axis=0)
            for ii in range(3):
                quant_axis2[ii][quant_axis_norm!=0] = \
                    quant_axis2[ii][quant_axis_norm!=0]/\
                    quant_axis_norm[quant_axis_norm!=0]
            quant_axis=quant_axis2
        elif treat_nans:
            for ii in range(quant_axis.shape[0]):
                if ii<quant_axis.shape[0]-1:
                    quant_axis[ii][np.isnan(quant_axis[-1])] = 0.0
                else:
                    quant_axis[ii][np.isnan(quant_axis[-1])] = 1.0

        # To project the full three-vector, we want to determine the Euler
        # angles alpha, beta, and gamma that rotate the z-axis into the
        # quantization axis.  The final Euler angle, gamma, only sets the
        # phase of the -1 to +1 component, so it does not have any physical
        # meaning for the rate equations (where we expect this method to
        # mostly be used.)  Thus, we just set that angle equal to zero here.
        cosbeta = quant_axis[2]
        sinbeta = np.sqrt(1-cosbeta**2)
        if isinstance(cosbeta, (float, int)):
            if np.abs(cosbeta)<1:
                gamma = np.arctan2(quant_axis[1], quant_axis[0])
            else:
                gamma = 0
            alpha = 0
        else:
            gamma = np.zeros(cosbeta.shape)
            inds = np.abs(quant_axis[2])<1
            gamma[inds] = np.arctan2(quant_axis[1][inds],
                                         quant_axis[0][inds])
            alpha = np.zeros(cosbeta.shape)

        quant_axis = quant_axis.astype('float64')
        pol = pol.astype('complex128')

        D = np.array([
            [(1+cosbeta)/2*np.exp(-1j*alpha + 1j*gamma),
             -sinbeta/np.sqrt(2)*np.exp(-1j*alpha),
             (1-cosbeta)/2*np.exp(-1j*alpha - 1j*gamma)],
            [sinbeta/np.sqrt(2)*np.exp(1j*gamma),
             cosbeta,
             -sinbeta/np.sqrt(2)*np.exp(-1j*gamma)],
            [(1-cosbeta)/2*np.exp(1j*alpha+1j*gamma),
             sinbeta/np.sqrt(2),
             (1+cosbeta)/2*np.exp(1j*alpha-1j*gamma)]
             ])

        if invert:
            D = np.linalg.inv(D)

        # Tensordot is a cool function, it allow you to do
        # multiplication-sums across various axes.  Because D is a
        # 3\times3\times\cdots array and likewise pol is a 3\times\cdots
        # array, we matrix multiply against the 1st dimension of D and the
        # 0th dimension of pol.

        # TODO: This probably won't work in the case pol.shape=3\times\cdots
        # case
        rotated_pol = np.tensordot(D, pol, ([1],[0]))

        return rotated_pol


    def cartesian_pol(self, R=np.array([0., 0., 0.]), t=0):
        """
        Returns the polarization in Cartesian coordinates.

        Parameters
        ----------
        R : array_like, size (3,), optional
            vector of the position at which to return the kvector.  By default,
            the origin.
        t : float, optional
            time at which to return the k-vector.  By default, t=0.

        Returns
        -------
        pol : array_like, size (3,)
            polarization of the laser beam at R and t in Cartesian basis.
        """

        pol = self.pol(R, t)
        return spherical2cart(pol)

    def jones_vector(self, xp, yp, R=np.array([0., 0., 0.]), t=0):
        """
        Returns the Jones vector at position

        Parameters
        ----------
        xp : array_like, shape (3,)
            The x vector of the basis in which to calculate the Jones vector.
            Must be orthogonal to k.
        yp : array_like, shape (3,)
            The y vector of the basis in which to calculate the Jones vector.
            Must be orthogonal to k and `xp`.
        R : array_like, size (3,), optional
            vector of the position at which to return the kvector.  By default,
            the origin.
        t : float, optional
            time at which to return the k-vector.  By default, t=0.

        Returns
        -------
        pol : array_like, size (2,)
            Jones vector of the laser beam at R and t in Cartesian basis.
        """
        # First, run some basic checks.
        if np.abs(np.dot(xp, yp)) > 1e-10:
            raise ValueError('xp and yp must be orthogonal.')
        if np.abs(np.dot(xp, self.kvec(R, t))) > 1e-10:
            raise ValueError('xp and k must be orthogonal.')
        if np.abs(np.dot(yp, self.kvec(R, t))) > 1e-10:
            raise ValueError('yp and k must be orthogonal.')
        if np.sum(np.abs(np.cross(xp, yp) - self.kvec(R, t))) > 1e-10:
            raise ValueError('xp, yp, and k must form a right-handed' +
                             'coordinate system.')

        pol_cart = self.cartesian_pol(R, t)

        if np.abs(np.dot(pol_cart, self.kvec(R, t))) > 1e-9:
            raise ValueError('Something is terribly, terribly wrong.')

        return np.array([np.dot(pol_cart, xp), np.dot(pol_cart, yp)])


    def stokes_parameters(self, xp, yp, R=np.array([0., 0., 0.]), t=0):
        """
        The Stokes Parameters of the laser beam at R and t

        Parameters
        ----------
        xp : array_like, shape (3,)
            The x vector of the basis in which to calculate the Stokes parameters.
            Must be orthogonal to k.
        yp : array_like, shape (3,)
            The y vector of the basis in which to calculate the Stokes parameters.
            Must be orthogonal to k and `xp`.
        R : array_like, size (3,), optional
            vector of the position at which to return the kvector.  By default,
            the origin.
        t : float, optional
            time at which to return the k-vector.  By default, t=0.

        Returns
        -------
        pol : array_like, shape (3,)
            Stokes parameters for the laser beam, [Q, U, V]
        """
        jones_vector = self.jones_vector(xp, yp, R, t)

        Q = np.abs(jones_vector[0])**2 - np.abs(jones_vector[1])**2
        U = 2*np.real(jones_vector[0]*np.conj(jones_vector[1]))
        V = -2*np.imag(jones_vector[0]*np.conj(jones_vector[1]))

        return (Q, U, V)


    def polarization_ellipse(self, xp, yp, R=np.array([0., 0., 0.]), t=0):
        """
        The polarization ellipse parameters of the laser beam at R and t

        Parameters
        ----------
        xp : array_like, shape (3,)
            The x vector of the basis in which to calculate the polarization ellipse.
            Must be orthogonal to k.
        yp : array_like, shape (3,)
            The y vector of the basis in which to calculate the polarization ellipse.
            Must be orthogonal to k and `xp`.
        R : array_like, size (3,), optional
            vector of the position at which to return the kvector.  By default,
            the origin.
        t : float, optional
            time at which to return the k-vector.  By default, t=0.
        """
        Q, U, V = self.stokes_parameters(xp, yp, R, t)

        psi = np.arctan2(U, Q)
        while psi<0:
            psi+=2*np.pi
        psi = psi%(2*np.pi)/2
        if np.sqrt(Q**2+U**2)>1e-10:
            chi = 0.5*np.arctan(V/np.sqrt(Q**2+U**2))
        else:
            chi = np.pi/4*np.sign(V)

        return (psi, chi)


    def electric_field(self, R, t):
        """
        The electric field at position R and t

        Parameters
        ----------
        R : array_like, size (3,)
            vector of the position at which to return the kvector.  By default,
            the origin.
        t : float
            time at which to return the k-vector.  By default, t=0.

        Returns
        -------
        Eq : array_like, shape (3,)
            electric field in the spherical basis.
        """
        kvec = self.kvec(R, t)
        beta = self.beta(R, t)
        pol = self.pol(R, t)
        delta = self.delta(t)

        amp = np.sqrt(2*beta)

        if isinstance(t, float):
            Eq = electric_field(R, t, amp, pol, kvec, delta, self.phase)
        else:
            Eq = pol.reshape(3, t.size)*\
            (amp*np.exp(-1j*dot2D(kvec, R) + 1j*delta*t -1j*self.phase)).reshape(1, t.size)

        return Eq


    def electric_field_gradient(self, R, t):
        """
        The full derivative of electric field at position R and t

        Parameters
        ----------
        R : array_like, size (3,)
            vector of the position at which to return the kvector.  By default,
            the origin.
        t : float
            time at which to return the k-vector.  By default, t=0.

        Returns
        -------
        dEq : array_like, shape (3, 3)
            The full gradient of the electric field:
            [[dE_{-1}/dx, dE_{0}/dx, dE_{1}/dx],
             [dE_{-1}/dy, dE_{0}/dy, dE_{1}/dy],
             [dE_{-1}/dz, dE_{0}/dz, dE_{1}/dz]]
        """
        (dx, dy, dz) = return_dx_dy_dz(R, self.eps)
        delEq = np.array([
            (self.electric_field(R+dx, t) -
             self.electric_field(R-dx, t))/2/self.eps,
            (self.electric_field(R+dy, t) -
             self.electric_field(R-dy, t))/2/self.eps,
            (self.electric_field(R+dz, t) -
             self.electric_field(R-dz, t))/2/self.eps
            ])

        return delEq


class infinitePlaneWaveBeam(laserBeam):
    def __init__(self, kvec=np.array([1,0,0]), pol=np.array([0,0,1]), beta=1., delta=0., **kwargs):
        if callable(kvec):
            raise TypeError('kvec cannot be a function for an infinite plane wave.')

        if callable(beta):
            raise TypeError('Beta cannot be a function for an infinite plane wave.')

        if callable(pol):
            raise TypeError('Polarization cannot be a function for an infinite plane wave.')

        # Use the super class to define the functions kvec, beta, pol, and delta.
        super().__init__(kvec=kvec, beta=beta, pol=pol, delta=delta,
                         **kwargs)

        # Save the constant values (might be useful):
        self.con_kvec = kvec
        self.con_beta = beta
        self.con_pol = self.pol(np.array([0., 0., 0.]), 0.)
        # Define attributes to speed up gradient calculation:
        self.amp = np.sqrt(2*self.con_beta)
        self.dEq_prefactor = (-1j*self.amp*self.con_kvec.reshape(3, 1)*
                              self.con_pol.reshape(1, 3))

    def electric_field_gradient(self, R, t):
        # With a plane wave, this is simple:
        delta = self.delta(t)

        if isinstance(t, float) or (isinstance(t, np.ndarray) and t.size==1):
            delEq = self.dEq_prefactor*\
            np.exp(-1j*np.dot(self.con_kvec, R) + 1j*delta*t - 1j*self.phase)
        else:
            delEq = self.dEq_prefactor.reshape(3, 3, 1)*\
            np.exp(-1j*np.dot(self.con_kvec, R) + 1j*delta*t -1j*self.phase).reshape(1, 1, t.size)

        return delEq


class gaussianBeam(laserBeam):
    # Created z and wavelength with dummy initial values
    def __init__(self, kvec=np.array([1,0,0]), pol=np.array([0,0,1]), beta=1., delta=0., wb=1., z=1., wavelength=1., **kwargs):
        if callable(kvec):
            raise TypeError('kvec cannot be a function for a Gaussian beam.')

        if callable(pol):
            raise TypeError('Polarization cannot be a function for a Gaussian beam.')

        # Use super class to define kvec(R, t), pol(R, t), and delta(t)
        super().__init__(kvec=kvec, pol=pol, delta=delta, **kwargs)

        # We might need to edit these later on because it changes in reality...
        # Save the constant values (might be useful):
<<<<<<< HEAD
        self.con_kvec = kvec 
=======
        self.con_kvec = kvec
        self.con_khat = kvec/np.linalg.norm(kvec)
>>>>>>> 954ae09f
        self.con_pol = self.pol(np.array([0., 0., 0.]), 0.)

        # Save the parameters specific to the Gaussian beam:
        self.beta_max = beta # central saturation parameter
        self.wb = wb # 1/e^2 radius
        self.define_rotation_matrix()
        
        # Edits
        self.z = z
        self.wavelength = wavelength
        
    def define_rotation_matrix(self):
        # Angles of rotation:
<<<<<<< HEAD
        th = np.arccos(self.con_kvec[2])
        phi = np.arctan2(self.con_kvec[1], self.con_kvec[0])
        # square the rotation to save operation in beta
        self.rvals = np.array([np.cos(th)*np.cos(phi) - np.sin(phi),\
                               np.cos(phi) + np.cos(th)*np.sin(phi),\
                               -np.sin(th)])**2
    
    # Edits
    def rayleigh_length(self):
        return pi*self.wb**2/self.wavelength
        
    def beam_radius(self):
        return self.wb*(1+(self.z/self.rayleigh_length())**2)**0.5

    def beta(self, R=np.array([0., 0., 0.]), t=0.):
        return self.beta_max*((self.wb**2)/(self.beam_radius()**2))*np.exp(-2*np.einsum('i,i...->...',self.rvals,\
                                                  R**2)/self.wb**2)
=======
        th = np.arccos(self.con_khat[2])
        phi = np.arctan2(self.con_khat[1], self.con_khat[0])
        
        # Use scipy to define the rotation matrix
        self.rmat = Rotation.from_euler('ZY', [phi, th]).inv().as_matrix()

    def beta(self, R=np.array([0., 0., 0.]), t=0.):
        # Rotate up to the z-axis where we can apply formulas:
        Rp = np.einsum('ij,j...->i...', self.rmat, R)
        rho_sq=np.sum(Rp[:2]**2, axis=0)
        # Return the intensity:
        return self.beta_max*np.exp(-2*rho_sq/self.wb**2)
>>>>>>> 954ae09f


class clippedGaussianBeam(gaussianBeam):
    def __init__(self, kvec=np.array([1,0,0]), pol=np.array([0,0,1]), beta=1., delta=0., wb=1., rs=2., **kwargs):
        super().__init__(kvec=kvec, pol=pol, beta=beta, delta=delta, wb=wb, **kwargs)

        self.rs = rs # Save the radius of the stop.

    def beta(self, R=np.array([0., 0., 0.]), t=0.):
        """
        beta for the slightly more advanced, `clipped' Gaussian beam.
        """
        Rp = np.einsum('ij,j...->i...', self.rmat, R)
        rho_sq = np.sum(Rp[:2]**2, axis=0)
        return self.beta_max*np.exp(-2*rho_sq/self.wb**2)*(np.sqrt(rho_sq)<self.rs)


class laserBeams(object):
    """
    A collection of laser beams.

    Parameters
    ----------
    laserbeamparams : array_like of laserBeam or array_like of dictionaries
        If array_like contains laserBeams, the laserBeams in the array will be joined
        together to form a collection.  If array_like is a list of dictionaries, the
        dictionaries will be passed as keyword arguments to beam_type
    beam_type : laserBeam or laserBeam subclass, optional
        Type of beam to use in the collection of laserBeams.  By default
        `beam_type=laserBeam`.
    """
    def __init__(self, laserbeamparams=None, beam_type=laserBeam):
        if laserbeamparams is not None:
            if not isinstance(laserbeamparams, list):
                raise ValueError('laserbeamparams must be a list.')
            self.beam_vector = []
            for laserbeamparam in laserbeamparams:
                if isinstance(laserbeamparam, dict):
                    self.beam_vector.append(beam_type(**laserbeamparam))
                elif isinstance(laserbeamparam, laserBeam):
                    self.beam_vector.append(laserbeamparam)
                else:
                    raise TypeError('Each element of laserbeamparams must either ' +
                                    'be a list of dictionaries or list of ' +
                                    'laserBeams')

            self.num_of_beams = len(self.beam_vector)
        else:
            self.beam_vector = []
            self.num_of_beams = 0

    def __iadd__(self, other):
        self.beam_vector += other.beam_vector
        self.num_of_beams = len(self.beam_vector)

        return self

    def __add__(self, other):
        return laserBeams(self.beam_vector + other.beam_vector)

    def add_laser(self, new_laser):
        """
        Add a laser to the collection

        Parameters
        ----------
        new_laser : laserBeam or laserBeam subclass
        """
        if isinstance(new_laser, laserBeam):
            self.beam_vector.append(new_laser)
            self.num_of_beams = len(self.beam_vector)
        elif isinstance(new_laser, dict):
            self.beam_vector.append(laserBeam(**new_laser))
        else:
            raise TypeError('new_laser should by type laserBeam or a dictionary' +
                            'of arguments to initialize the laserBeam class.')

    def pol(self, R=np.array([0., 0., 0.]), t=0.):
        return np.array([beam.pol(R, t) for beam in self.beam_vector])

    def beta(self, R=np.array([0., 0., 0.]), t=0.):
        return np.array([beam.beta(R, t) for beam in self.beam_vector])

    def kvec(self, R=np.array([0., 0., 0.]), t=0.):
        return np.array([beam.kvec(R, t) for beam in self.beam_vector])

    def delta(self, t=0):
        return np.array([beam.delta(t) for beam in self.beam_vector])

    def electric_field(self, R=np.array([0., 0., 0.]), t=0.):
        return np.array([beam.electric_field(R, t) for beam in self.beam_vector])

    def electric_field_gradient(self, R=np.array([0., 0., 0.]), t=0.):
        return np.array([beam.electric_field_gradient(R, t)
                         for beam in self.beam_vector])

    def total_electric_field(self, r, t):
        return np.sum(self.electric_field(r, t), axis=0)

    def total_electric_field_gradient(self, r, t):
        return np.sum(self.electric_field_gradient(r, t), axis=0)

    def randomize_laser_phases(self):
        for beam in self.beam_vector:
            beam.phase = 2*np.pi*np.random.random((1,))

    def project_pol(self, quant_axis, R=np.array([0., 0., 0.]), t=0, **kwargs):
        """
        To project the full three-vector, we want to determine the Euler
        angles alpha, beta, and gamma that rotate the z-axis into the
        quantization axis.  The final Euler angle, gamma, only sets the
        phase of the -1 to +1 component, so it does not have any physical
        meaning for the rate equations (where we expect this method to
        mostly be used.)  Thus, we just set that angle equal to zero here.
        """
        cosbeta = quant_axis[2]
        sinbeta = np.sqrt(1-cosbeta**2)
        if isinstance(cosbeta, float):
            if np.abs(cosbeta)<1:
                gamma = np.arctan2(quant_axis[1], quant_axis[0])
            else:
                gamma = 0
            alpha = 0
        else:
            gamma = np.zeros(cosbeta.shape)
            inds = np.abs(quant_axis[2])<1
            gamma[inds] = np.arctan2(quant_axis[1][inds],
                                         quant_axis[0][inds])
            alpha = np.zeros(cosbeta.shape)

        quant_axis = quant_axis.astype('float64')

        D = np.array([
            [(1+cosbeta)/2*np.exp(-1j*alpha + 1j*gamma),
             -sinbeta/np.sqrt(2)*np.exp(-1j*alpha),
             (1-cosbeta)/2*np.exp(-1j*alpha - 1j*gamma)],
            [sinbeta/np.sqrt(2)*np.exp(1j*gamma),
             cosbeta,
             -sinbeta/np.sqrt(2)*np.exp(-1j*gamma)],
            [(1-cosbeta)/2*np.exp(1j*alpha+1j*gamma),
             sinbeta/np.sqrt(2),
             (1+cosbeta)/2*np.exp(1j*alpha-1j*gamma)]
             ])

        return [np.tensordot(D, beam.pol(R, t), ([1],[0]))
                for beam in self.beam_vector]

    def cartesian_pol(self, R=np.array([0., 0., 0.]), t=0):
        """
        Returns the polarization of all laser beams in Cartesian coordinates.

        Parameters
        ----------
        R : array_like, size (3,), optional
            vector of the position at which to return the polarization.  By default,
            the origin.
        t : float, optional
            time at which to return the polarization.  By default, t=0.

        Returns
        -------
        pol : array_like, shape (num_of_beams, 3)
            polarization of the laser beam at R and t in Cartesian basis.
        """
        return [beam.cartesian_pol(R, t) for beam in self.beam_vector]

    def jones_vector(self, xp, yp, R=np.array([0., 0., 0.]), t=0):
        """
        Jones vector at position R and time t

        Parameters
        ----------
        xp : array_like, shape (3,)
            The x vector of the basis in which to calculate the Jones vector.
            Must be orthogonal to k.
        yp : array_like, shape (3,)
            The y vector of the basis in which to calculate the Jones vector.
            Must be orthogonal to k and `xp`.
        R : array_like, size (3,), optional
            vector of the position at which to evaluate the Jones vector.  By default,
            the origin.
        t : float, optional
            time at which to evaluate the Jones vector.  By default, t=0.

        Returns
        -------
        pol : array_like, size (num_of_beams, 2)
            Jones vector of the laser beams at R and t in Cartesian basis.
        """

        return [beam.jones_vector(xp, yp, R, t) for beam in self.beam_vector]

    def stokes_parameters(self, xp, yp, R=np.array([0., 0., 0.]), t=0):
        """
        The Stokes Parameters of the laser beam at R and t

        Parameters
        ----------
        xp : array_like, shape (3,)
            The x vector of the basis in which to calculate the Stokes parameters.
            Must be orthogonal to k.
        yp : array_like, shape (3,)
            The y vector of the basis in which to calculate the Stokes parameters.
            Must be orthogonal to k and `xp`.
        R : array_like, size (3,), optional
            vector of the position at which to calculate the Stokes parameters.
            By default, the origin.
        t : float, optional
            time at which to calculate the Stokes parameters.  By default, t=0.

        Returns
        -------
        pol : array_like, shape (num_of_beams, 3)
            Stokes parameters for the laser beams, [Q, U, V]
        """
        return [beam.stokes_parameters(xp, yp, R, t) for beam in self.beam_vector]

    def polarization_ellipse(self, xp, yp, R=np.array([0., 0., 0.]), t=0):
        return [beam.polarization_ellipse(xp, yp, R, t) for beam in self.beam_vector]


class conventional3DMOTBeams(laserBeams):
    def __init__(self, *args, **kwargs):
        """
        pylcp.fields.convention3DMOTBeams(beam_type)
        """
        super().__init__()

        beam_type = kwargs.pop('beam_type', laserBeam)
        pol = kwargs.pop('pol', +1)
        kmag = kwargs.pop('k', 1.)
        rotation_angles = kwargs.pop('rotation_angles', [0., 0., 0.])
        rotation_spec = kwargs.pop('rotation_spec', 'ZYZ')
        
        rot_mat = Rotation.from_euler(rotation_spec, rotation_angles).as_matrix()
        
        kvecs = [np.array([ 1.,  0.,  0.]), np.array([-1.,  0.,  0.]),
                 np.array([ 0.,  1.,  0.]), np.array([ 0., -1.,  0.]),
                 np.array([ 0.,  0.,  1.]), np.array([ 0.,  0., -1.])]
        pols = [-pol, -pol, -pol, -pol, +pol, +pol]
        
        for kvec, pol in zip(kvecs, pols):
            self.add_laser(beam_type(rot_mat @ (kmag*kvec), pol, *args, **kwargs))


if __name__ == '__main__':
    import matplotlib.pyplot as plt

    test_field = magField(lambda R: np.array([-0.5*R[0], -0.5*R[1], 1*R[2]]))

    print(test_field.Field())
    print(test_field.gradField(np.array([5., 2., 1.])))

    example_beams = laserBeams([
        {'kvec':np.array([0., 0., 1.]), 'pol':np.array([0., 0., 1.]),
         'pol_coord':'spherical', 'delta':-2, 'beta': 1.},
        {'kvec':np.array([0., 0., -1.]), 'pol':np.array([0., 0., 1.]),
         'pol_coord':'spherical', 'delta':-2, 'beta': 1.},
        ])

    print(example_beams.beam_vector[0].jones_vector(np.array([1., 0., 0.]), np.array([0., 1., 0.])))

    print(example_beams.kvec())
    print(example_beams.pol())
    print(example_beams.beta())
    print(example_beams.electric_field_gradient(np.array([0., 0., 0.]), 0.5))

    example_beams_2 = laserBeams([
        {'kvec':np.array([0., 0., 1.]), 'pol':np.array([0., 0., 1.]),
         'pol_coord':'spherical', 'delta':-2, 'beta': lambda R: 1.},
        {'kvec':np.array([0., 0., -1.]), 'pol':np.array([0., 0., 1.]),
         'pol_coord':'spherical', 'delta':-2, 'beta': lambda R: 1.},
        ])

    print(example_beams_2.electric_field_gradient(np.array([0., 0., 0.]), 0.5))

    example_beam = gaussianBeam(np.array([1., 0., 0.]), +1, 5, -2, 1000)
    print(example_beam.beta(np.array([0., 1000/np.sqrt(2), 1000/np.sqrt(2)])))

    example_beam = infinitePlaneWaveBeam(np.array([1., 0., 0.]), +1, 5, -2)
    print(example_beam.electric_field_gradient(np.array([0., 0., 0.]), 0.))

    R = np.random.rand(3, 101)
    t = np.linspace(0, 10, 101)
    print(example_beam.electric_field_gradient(R, t).shape)

    MOT_beams = conventional3DMOTBeams(-2, 1, beam_type=gaussianBeam, wb=1000)
    MOT_beams.beam_vector[1].kvec()<|MERGE_RESOLUTION|>--- conflicted
+++ resolved
@@ -4,9 +4,6 @@
 from scipy.spatial.transform import Rotation
 
 import numba
-
-# Edits
-from math import pi
 
 @numba.njit
 def dot2D(a, b):
@@ -805,8 +802,7 @@
 
 
 class gaussianBeam(laserBeam):
-    # Created z and wavelength with dummy initial values
-    def __init__(self, kvec=np.array([1,0,0]), pol=np.array([0,0,1]), beta=1., delta=0., wb=1., z=1., wavelength=1., **kwargs):
+    def __init__(self, kvec=np.array([1,0,0]), pol=np.array([0,0,1]), beta=1., delta=0., wb=1., **kwargs):
         if callable(kvec):
             raise TypeError('kvec cannot be a function for a Gaussian beam.')
 
@@ -816,46 +812,18 @@
         # Use super class to define kvec(R, t), pol(R, t), and delta(t)
         super().__init__(kvec=kvec, pol=pol, delta=delta, **kwargs)
 
-        # We might need to edit these later on because it changes in reality...
         # Save the constant values (might be useful):
-<<<<<<< HEAD
-        self.con_kvec = kvec 
-=======
         self.con_kvec = kvec
         self.con_khat = kvec/np.linalg.norm(kvec)
->>>>>>> 954ae09f
         self.con_pol = self.pol(np.array([0., 0., 0.]), 0.)
 
         # Save the parameters specific to the Gaussian beam:
         self.beta_max = beta # central saturation parameter
         self.wb = wb # 1/e^2 radius
         self.define_rotation_matrix()
-        
-        # Edits
-        self.z = z
-        self.wavelength = wavelength
-        
+
     def define_rotation_matrix(self):
         # Angles of rotation:
-<<<<<<< HEAD
-        th = np.arccos(self.con_kvec[2])
-        phi = np.arctan2(self.con_kvec[1], self.con_kvec[0])
-        # square the rotation to save operation in beta
-        self.rvals = np.array([np.cos(th)*np.cos(phi) - np.sin(phi),\
-                               np.cos(phi) + np.cos(th)*np.sin(phi),\
-                               -np.sin(th)])**2
-    
-    # Edits
-    def rayleigh_length(self):
-        return pi*self.wb**2/self.wavelength
-        
-    def beam_radius(self):
-        return self.wb*(1+(self.z/self.rayleigh_length())**2)**0.5
-
-    def beta(self, R=np.array([0., 0., 0.]), t=0.):
-        return self.beta_max*((self.wb**2)/(self.beam_radius()**2))*np.exp(-2*np.einsum('i,i...->...',self.rvals,\
-                                                  R**2)/self.wb**2)
-=======
         th = np.arccos(self.con_khat[2])
         phi = np.arctan2(self.con_khat[1], self.con_khat[0])
         
@@ -868,7 +836,6 @@
         rho_sq=np.sum(Rp[:2]**2, axis=0)
         # Return the intensity:
         return self.beta_max*np.exp(-2*rho_sq/self.wb**2)
->>>>>>> 954ae09f
 
 
 class clippedGaussianBeam(gaussianBeam):
