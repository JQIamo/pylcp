"""
Tools for solving the OBE for laser cooling
author: spe
"""
import numpy as np
import copy
import time
import numba
import scipy.sparse as sparse
from scipy.integrate import solve_ivp
from .rateeq import rateeq
from .fields import laserBeams, magField
from .common import (printProgressBar, spherical_dot, cart2spherical,
                     spherical2cart, base_force_profile)

@numba.vectorize([numba.float64(numba.complex128),numba.float32(numba.complex64)])
def abs2(x):
    return x.real**2 + x.imag**2

@numba.jit(nopython=True)
def dot(A, x):
    return A @ x

@numba.jit(nopython=True)
def dot_and_add(A, x, b):
    b += A @ x


class force_profile(base_force_profile):
    def __init__(self, R, V, laserBeams, hamiltonian):
        super().__init__(R, V, laserBeams, hamiltonian)

        self.iterations = np.zeros(self.R[0].shape, dtype='int64')
        self.fq = {}
        for key in laserBeams:
            self.fq[key] = np.zeros(self.R.shape + (3, len(laserBeams[key].beam_vector)))

    def store_data(self, ind, Neq, F, F_laser, F_mag, iterations, F_laser_q):
        super().store_data(ind, Neq, F, F_laser, F_mag)

        for jj in range(3):
            for key in F_laser_q:
                self.fq[key][(jj,) + ind] = F_laser_q[key][jj]

        self.iterations[ind] = iterations


class obe():
    """
    The class optical bloch equations prduces a set of optical Bloch equations
    for a given position and velocity and provides methods for
    solving them appropriately.
    """
    def __init__(self, *args, **kwargs):
        """
        construct_optical_bloch_eqns: this function takes in a hamiltonian, a
        set of laserBeams, and a magField function and an internal hamiltonian
        and sets up the optical bloch equations.  Arguments:
            r: position at which to evaluate the magnetic field.
            v: 3-vector velocity of the atom or molecule.
            laserBeams: a dictionary of laserBeams that say which fields drive
                which transitions in the block diagonal hamiltonian.
            magField: a function that defines the magnetic field.
            hamiltonian: the internal hamiltonian of the particle as defined by
                the hamiltonian class.
        """
        if len(args) < 3:
            raise ValueError('You must specify laserBeams, magField, and Hamiltonian')
        elif len(args) == 3:
            self.constant_accel = np.array([0., 0., 0.])
        elif len(args) == 4:
            if not isinstance(args[3], np.ndarray):
                raise TypeError('Constant acceleration must be an numpy array.')
            elif args[3].size != 3:
                raise ValueError('Constant acceleration must have length 3.')
            else:
                self.constant_accel = args[3]
        else:
            raise ValueError('No more than four positional arguments accepted.')

        # Add the Hamiltonian:
        self.hamiltonian = copy.copy(args[2])
        self.hamiltonian.make_full_matrices()

        # Add lasers:
        self.laserBeams = {} # Laser beams are meant to be dictionary,
        if isinstance(args[0], list):
            self.laserBeams['g->e'] = copy.copy(laserBeams(args[0])) # Assume label is g->e
        elif isinstance(args[0], laserBeams):
            self.laserBeams['g->e'] = copy.copy(args[0]) # Again, assume label is g->e
        elif isinstance(args[0], dict):
            for key in args[0].keys():
                if not isinstance(args[0][key], laserBeams):
                    raise TypeError('Key %s in dictionary lasersBeams ' % key +
                                     'is in not of type laserBeams.')
            self.laserBeams = copy.copy(args[0]) # Now, assume that everything is the same.
        else:
            raise TypeError('laserBeams is not a valid type.')

        # Next, check to see if there is consistency in k:
        self.__check_consistency_in_lasers_and_d_q()

        # Add in magnetic field:
        if callable(args[1]) or isinstance(args[1], np.ndarray):
            self.magField = magField(args[1])
        elif isinstance(args[1], magField):
            self.magField = copy.copy(args[1])
        else:
            raise TypeError('The magnetic field must be either a lambda ' +
                            'function or a magField object.')

        # Now handle keyword arguments:
        r=kwargs.pop('r', np.array([0., 0., 0.]))
        v=kwargs.pop('v', np.array([0., 0., 0.]))

        self.transform_into_re_im = kwargs.pop('transform_into_re_im', False)
        use_sparse_matrices = kwargs.pop('use_sparse_matrices', None)
        if use_sparse_matrices is None:
            if self.hamiltonian.n>10: # Generally offers a performance increase
                self.use_sparse_matrices = True
            else:
                self.use_sparse_matrices = False
        else:
            self.use_sparse_matrices = use_sparse_matrices
        self.include_mag_forces = kwargs.pop('include_mag_forces', True)

        # Set up a dictionary to store any resulting force profiles.
        self.profile = {}

        # Reset the current solution to None
        self.sol = None

        """
        There will be time-dependent and time-independent components of the optical
        Bloch equations.  The time-independent parts are related to spontaneous
        emission, applied magnetic field, and the zero-field Hamiltonian.  We
        compute the latter-two directly from the commuatator.
        """

        # Build the matricies that control evolution:
        self.ev_mat = {}
        self.__build_decay_ev()
        self.__build_coherent_ev()

        # If necessary, transform the evolution matrices:
        if self.transform_into_re_im:
            self.__transform_ev_matrices()

        if self.use_sparse_matrices:
            self.__convert_to_sparse()

        # Finally, update the position and velocity:
        self.set_initial_position_and_velocity(r, v)

    def __check_consistency_in_lasers_and_d_q(self):
        # Check that laser beam keys and Hamiltonian keys match.
        for laser_key in self.laserBeams.keys():
            if not laser_key in self.hamiltonian.laser_keys.keys():
                raise ValueError('laserBeams dictionary keys %s ' % laser_key +
                                 'does not have a corresponding key the '+
                                 'Hamiltonian d_q.')

        for key in self.laserBeams:
            k_ham = self.hamiltonian.blocks[self.hamiltonian.laser_keys[key]].parameters['k']
            for kvec in self.laserBeams[key].kvec():
                if not np.abs(np.linalg.norm(kvec)-k_ham)<1e-15:
                    raise ValueError('Laser beam driving transition %s '%key +
                                     'with wavevector k=%s '%str(kvec) +
                                     'has different magnitude from that '+
                                     'specified in the Hamiltonian, %s.'%str(k_ham))

    def __density_index(self, ii, jj):
        """
        This function returns the index in the rho vector that corresponds to element rho_{ij}.  If
        """
        return ii + jj*self.hamiltonian.n


    def __build_coherent_ev_submatrix(self, H):
        """
        This method builds the coherent evolution based on a submatrix of the
        Hamiltonian H.  In practice, one must be careful about commutators if
        one breaks up the Hamiltonian.
        """
        ev_mat = np.zeros((self.hamiltonian.n**2, self.hamiltonian.n**2),
                               dtype='complex128')

        for ii in range(self.hamiltonian.n):
            for jj in range(self.hamiltonian.n):
                for kk in range(self.hamiltonian.n):
                    ev_mat[self.__density_index(ii, jj),
                           self.__density_index(ii, kk)] += 1j*H[kk, jj]
                    ev_mat[self.__density_index(ii, jj),
                           self.__density_index(kk, jj)] -= 1j*H[ii, kk]

        return ev_mat


    def __build_coherent_ev(self):
        self.ev_mat['H0'] = self.__build_coherent_ev_submatrix(
            self.hamiltonian.H_0
        )

        self.ev_mat['B'] = [None]*3
        for q in range(3):
            self.ev_mat['B'][q] = self.__build_coherent_ev_submatrix(
                self.hamiltonian.mu_q[q]
            )
        self.ev_mat['B'] = np.array(self.ev_mat['B'])

        self.ev_mat['d_q'] = {}
        self.ev_mat['d_q*'] = {}
        for key in self.laserBeams.keys():
            self.ev_mat['d_q'][key] = [None]*3
            self.ev_mat['d_q*'][key] = [None]*3
            for q in range(3):
                self.ev_mat['d_q'][key][q] = self.__build_coherent_ev_submatrix(
                    self.hamiltonian.d_q_bare[key][q]
                )
                self.ev_mat['d_q*'][key][q] = self.__build_coherent_ev_submatrix(
                    self.hamiltonian.d_q_star[key][q]
                )
            self.ev_mat['d_q'][key] = np.array(self.ev_mat['d_q'][key])
            self.ev_mat['d_q*'][key] = np.array(self.ev_mat['d_q*'][key])


    def __build_decay_ev(self):
        self.ev_mat['decay'] = np.zeros((self.hamiltonian.n**2,
                                         self.hamiltonian.n**2),
                                         dtype='complex128')

        d_q = self.hamiltonian.d_q

        # Let's first do a check of the decay rates.  We want to make sure
        # that all states in a given manifold are, in fact, decaying at the
        # same rate.
        decay_rates = np.zeros((self.hamiltonian.blocks.shape[0],))
        for ll in range(1, self.hamiltonian.blocks.shape[0]):
            this_manifold = range(sum(self.hamiltonian.ns[:ll]),
                                  sum(self.hamiltonian.ns[:ll+1]))
            # We first check to make sure the decay rate is the same for all
            # states out of the manifold.
            rates = [np.sum(np.sum(abs2(d_q[:, :ii, ii]))) for ii in this_manifold]
            rate = np.mean(rates)
            if not np.allclose(rates, rate, atol=1e-7, rtol=1e-5):
                raise ValueError('Decay rates are not equal for all states in '+
                                 'manifold #%d' % ll)
            else:
                decay_rates[ll] = rate

        # Now we start building the evolution matrices.
        # Decay into a manifold.
        for ll in range(self.hamiltonian.blocks.shape[0]-1):
            this_manifold = range(sum(self.hamiltonian.ns[:ll]),
                                  sum(self.hamiltonian.ns[:ll+1]))
            all_higher_manifolds = range(sum(self.hamiltonian.ns[:ll+1]),
                                         sum(self.hamiltonian.ns))
            for ii in this_manifold:
                for jj in this_manifold:
                    for kk in all_higher_manifolds:
                        for ll in all_higher_manifolds:
                            for q in range(3):
                                self.ev_mat['decay'][self.__density_index(ii, jj),
                                                     self.__density_index(kk, ll)] +=\
                                d_q[q, ii, kk]*d_q[q, ll, jj]

        # Decay out of a manifold.  Each state and coherence in the manifold
        # decays with whatever the decay rate is.  In the present case, the
        # state $i$ decays with sum(d_q[:, :ii, ii])**2.
        for ll in range(1, self.hamiltonian.blocks.shape[0]):
            this_manifold = range(sum(self.hamiltonian.ns[:ll]),
                                  sum(self.hamiltonian.ns[:ll+1]))
            for ii in this_manifold:
                for jj in this_manifold:
                    self.ev_mat['decay'][self.__density_index(ii, jj),
                                         self.__density_index(ii, jj)] = -decay_rates[ll]

        # Coherences decay with the average decay rate out of the manifold
        # and into the manifold.
        for ll in range(self.hamiltonian.blocks.shape[0]-1):
            for mm in range(ll+1, self.hamiltonian.blocks.shape[0]):
                this_manifold = range(sum(self.hamiltonian.ns[:ll]),
                                      sum(self.hamiltonian.ns[:ll+1]))
                other_manifold = range(sum(self.hamiltonian.ns[:mm]),
                                       sum(self.hamiltonian.ns[:mm+1]))
                for ii in this_manifold:
                    for jj in other_manifold:
                        self.ev_mat['decay'][self.__density_index(ii, jj),
                                             self.__density_index(ii, jj)] = \
                        -(decay_rates[ll]+decay_rates[mm])/2
                        self.ev_mat['decay'][self.__density_index(jj, ii),
                                             self.__density_index(jj, ii)] = \
                        -(decay_rates[ll]+decay_rates[mm])/2


    def __build_transform_matrices(self):
        self.U = np.zeros((self.hamiltonian.n**2, self.hamiltonian.n**2),
                     dtype='complex128')
        self.Uinv = np.zeros((self.hamiltonian.n**2, self.hamiltonian.n**2),
                        dtype='complex128')

        for ii in range(self.hamiltonian.n):
            self.U[self.__density_index(ii, ii),
                   self.__density_index(ii, ii)] = 1.
            self.Uinv[self.__density_index(ii, ii),
                      self.__density_index(ii, ii)] = 1.

        for ii in range(self.hamiltonian.n):
            for jj in range(ii+1, self.hamiltonian.n):
                    self.U[self.__density_index(ii, jj),
                           self.__density_index(ii, jj)] = 1.
                    self.U[self.__density_index(ii, jj),
                           self.__density_index(jj, ii)] = 1j

                    self.U[self.__density_index(jj, ii),
                           self.__density_index(ii, jj)] = 1.
                    self.U[self.__density_index(jj, ii),
                           self.__density_index(jj, ii)] = -1j

        for ii in range(self.hamiltonian.n):
            for jj in range(ii+1, self.hamiltonian.n):
                    self.Uinv[self.__density_index(ii, jj),
                              self.__density_index(ii, jj)] = 0.5
                    self.Uinv[self.__density_index(ii, jj),
                              self.__density_index(jj, ii)] = 0.5

                    self.Uinv[self.__density_index(jj, ii),
                              self.__density_index(ii, jj)] = -0.5*1j
                    self.Uinv[self.__density_index(jj, ii),
                              self.__density_index(jj, ii)] = +0.5*1j


    def __transform_ev_matrix(self, ev_mat):
        if not hasattr(self, 'U'):
            self.__build_transform_matrices()

        ev_mat_new = self.Uinv @ ev_mat @ self.U

        # This should remove the imaginary component.
        if np.allclose(np.imag(ev_mat_new), 0):
            return np.real(ev_mat_new)
        else:
            raise ValueError('Something went dreadfully wrong.')


    def __transform_ev_matrices(self):
        self.ev_mat['decay'] = self.__transform_ev_matrix(self.ev_mat['decay'])
        self.ev_mat['H0'] = self.__transform_ev_matrix(self.ev_mat['H0'])

        self.ev_mat['reE'] = {}
        self.ev_mat['imE'] = {}
        for key in self.ev_mat['d_q'].keys():
            self.ev_mat['reE'][key] = np.array([self.__transform_ev_matrix(
                self.ev_mat['d_q'][key][jj] + self.ev_mat['d_q*'][key][jj]
                ) for jj in range(3)])
            # Unclear why the following works, I calculate that there should
            # be a minus sign out front.
            self.ev_mat['imE'][key] = np.array([self.__transform_ev_matrix(
                1j*(self.ev_mat['d_q'][key][jj] - self.ev_mat['d_q*'][key][jj])
                ) for jj in range(3)])

        # Transform Bq back into Bx, By, and Bz (making it real):
        self.ev_mat['B'] = spherical2cart(self.ev_mat['B'])

        for jj in range(3):
            self.ev_mat['B'][jj] = self.__transform_ev_matrix(self.ev_mat['B'][jj])
        self.ev_mat['B'] = np.real(self.ev_mat['B'])

        del self.ev_mat['d_q']
        del self.ev_mat['d_q*']


    def __convert_to_sparse(self):
        def convert_based_on_shape(matrix):
            # Vector:
            if matrix.shape == (3, self.hamiltonian.n**2, self.hamiltonian.n**2):
                new_list = [None]*3
                for jj in range(3):
                    new_list[jj] = sparse.csr_matrix(matrix[jj])

                return new_list
            # Scalar:
            else:
                return sparse.csr_matrix(matrix)

        for key in self.ev_mat:
            if isinstance(self.ev_mat[key], dict):
                for subkey in self.ev_mat[key]:
                    self.ev_mat[key][subkey] = convert_based_on_shape(
                        self.ev_mat[key][subkey]
                        )
            else:
                self.ev_mat[key] = convert_based_on_shape(self.ev_mat[key])


    def set_initial_position_and_velocity(self, r0, v0):
        self.set_initial_position(r0)
        self.set_initial_velocity(v0)

    def set_initial_position(self, r0):
        self.r0 = r0
        self.sol = None

    def set_initial_velocity(self, v0):
        self.v0 = v0
        self.sol = None

    def set_initial_rho(self, rho0):
        if np.any(np.isnan(rho0)) or np.any(np.isinf(rho0)):
            raise ValueError('rho0 has NaNs or Infs!')

        if self.transform_into_re_im and rho0.dtype is np.dtype('complex128'):
            self.rho0 = np.real(rho0)
        elif (not self.transform_into_re_im and
              not rho0.dtype is np.dtype('complex128')):
            self.rho0 = rho0.astype('complex128')
        else:
            self.rho0 = rho0

    def set_initial_rho_equally(self):
        if self.transform_into_re_im:
            self.rho0 = np.zeros((self.hamiltonian.n**2,))
        else:
            self.rho0 = np.zeros((self.hamiltonian.n**2,), dtype='complex128')

        for jj in range(self.hamiltonian.ns[0]):
            self.rho0[self.__density_index(jj, jj)] = 1/self.hamiltonian.ns[0]

    def set_initial_rho_from_populations(self, Npop):
        if self.transform_into_re_im:
            self.rho0 = np.zeros((self.hamiltonian.n**2,))
        else:
            self.rho0 = np.zeros((self.hamiltonian.n**2,), dtype='complex128')

        if len(Npop) != self.hamiltonian.n:
            raise ValueError('Npop has only %d entries for %d states.' %
                             (len(Npop), self.hamiltonian.n))
        if np.any(np.isnan(Npop)) or np.any(np.isinf(Npop)):
            raise ValueError('Npop has NaNs or Infs!')

        Npop = Npop/np.sum(Npop) # Just make sure it is normalized.
        for jj in range(self.hamiltonian.n):
            self.rho0[self.__density_index(jj, jj)] = Npop[jj]

    def set_initial_rho_from_rateeq(self):
        if not hasattr(self, 'rateeq'):
            self.rateeq = rateeq(self.laserBeams, self.magField, self.hamiltonian)
        Neq = self.rateeq.equilibrium_populations(self.r0, self.v0, t=0)
        self.set_initial_rho_from_populations(Neq)


    def full_OBE_ev_scratch(self, r, t):
        """
        This function calculates the OBE evolution matrix at position t and r
        from scratch, first computing the full Hamiltonian, then the
        OBE evolution matrix computed via commutators, then adding in the decay
        matrix evolution.

        If Bq is None, it will compute Bq
        """
        Eq = {}
        for key in self.laserBeams.keys():
            Eq[key] = self.laserBeams[key].total_electric_field(r, t)

        B = self.magField.Field(r, t)
        Bq = cart2spherical(B)

        H = self.hamiltonian.return_full_H(Bq, Eq)
        ev_mat = self.__build_coherent_ev_submatrix(H)

        if self.transform_into_re_im:
            return self.__transform_ev_matrix(ev_mat + self.ev_mat['decay'])
        else:
            return ev_mat + self.ev_mat['decay']


    def full_OBE_ev(self, r, t):
        """
        This function calculates the OBE evolution matrix by assembling
        pre-stored versions of the component matries.  This should be
        significantly faster than full_OBE_ev_scratch, but it may suffer bugs
        in the evolution that full_OBE_ev_scratch will not.

        If Bq is None, it will compute Bq based on r, t
        """
        ev_mat = self.ev_mat['decay'] + self.ev_mat['H0']

        # Add in electric fields:
        for key in self.laserBeams.keys():
            if self.transform_into_re_im:
                Eq = self.laserBeams[key].total_electric_field(r, t)
                for ii in range(3):
                    if np.abs(Eq[ii])>1e-10:
                        ev_mat -= 0.5*np.real(Eq[ii])*self.ev_mat['reE'][key][ii]
                        ev_mat -= 0.5*np.imag(Eq[ii])*self.ev_mat['imE'][key][ii]
            else:
                Eq = self.laserBeams[key].total_electric_field(np.real(r), t)
                for ii in range(3):
                    if np.abs(Eq[ii])>1e-10:
                        ev_mat -= 0.5*np.conjugate(Eq[ii])*self.ev_mat['d_q'][key][ii]
                        ev_mat -= 0.5*Eq[ii]*self.ev_mat['d_q*'][key][ii]

        # Add in magnetic fields:
        B = self.magField.Field(r, t)
        for ii, q in enumerate(range(-1, 2)):
            if self.transform_into_re_im:
                if np.abs(Bq[ii])>1e-10:
                    drhodt -= self.ev_mat['B'][ii]*B[ii] @ rho
            else:
                Bq = cart2spherical(B)
                if np.abs(Bq[2-ii])>1e-10:
                    drhodt -= (-1)**np.abs(q)*self.ev_mat['B'][ii]*Bq[2-ii] @ rho

        return ev_mat


    def drhodt(self, r, t, rho):
        """
        It is MUCH more efficient to do matrix vector products and add the
        results together rather than to add the matrices together (as above)
        and then do the dot.  It is also most efficient to avoid doing useless
        math if the applied field is zero.
        """
        drhodt = (self.ev_mat['decay'] @ rho) + (self.ev_mat['H0'] @ rho)

        # Add in electric fields:
        for key in self.laserBeams.keys():
            if self.transform_into_re_im:
                Eq = self.laserBeams[key].total_electric_field(r, t)
                for ii, q in enumerate(np.arange(-1., 2., 1)):
                    if np.abs(Eq[2-ii])>1e-10:
                        drhodt -= (0.5*(-1.)**q*np.real(Eq[2-ii])*
                                   (self.ev_mat['reE'][key][ii] @ rho))
                        drhodt -= (0.5*(-1.)**q*np.imag(Eq[2-ii])*
                                   (self.ev_mat['imE'][key][ii] @ rho))
            else:
                Eq = self.laserBeams[key].total_electric_field(np.real(r), t)
                for ii, q in enumerate(np.arange(-1., 2., 1)):
                    if np.abs(Eq[2-ii])>1e-10:
                        drhodt -= (0.5*(-1.)**q*Eq[2-ii]*
                                   (self.ev_mat['d_q'][key][ii] @ rho))
                        drhodt -= (0.5*(-1.)**q*np.conjugate(Eq[2-ii])*
                                   (self.ev_mat['d_q*'][key][ii] @ rho))

        # Add in magnetic fields:
        B = self.magField.Field(r, t)
        for ii, q in enumerate(range(-1, 2)):
            if self.transform_into_re_im:
                if np.abs(B[ii])>1e-10:
                    drhodt -= self.ev_mat['B'][ii]*B[ii] @ rho
            else:
                Bq = cart2spherical(B)
                if np.abs(Bq[2-ii])>1e-10:
                    drhodt -= (-1)**np.abs(q)*self.ev_mat['B'][ii]*Bq[2-ii] @ rho

        return drhodt


    def evolve_density(self, t_span, **kwargs):
        """
        This function evolves the optical bloch equations for some period of
        time.  Any initial velocity is kept constant while the atoms potentially
        moves through the light field.  This function is therefore useful in
        determining average forces.  It is analogous to evolve populations in
        the rateeq class.

        Any additional keyword arguments get passed to solve_ivp, which is
        what actually does the integration.
        """
        a = np.zeros((3,))

        def dydt(t, y):
            return np.concatenate((self.drhodt(y[-3:], t, y[:-6]), a, y[-6:-3]))

        self.sol = solve_ivp(dydt, t_span,
                             np.concatenate((self.rho0, self.v0, self.r0)),
                             **kwargs)


    def evolve_motion(self, t_span, **kwargs):
        """
        This function evolves the optical bloch equations for some period of
        time, with all their potential glory!
        """
        def dydt(t, y):
            return np.concatenate((self.drhodt(y[-3:], t, y[:-6]),
                                   self.force_from_rho(y[-3:], t, y[:-6]),
                                   y[-6:-3]))

        self.sol = solve_ivp(dydt, t_span,
                             np.concatenate((self.rho0, self.v0, self.r0)),
                             **kwargs)


    def observable(self, O, rho=None):
        """
        Observable returns the obervable O given density matrix rho.

        Parameters
        ----------
        O : array or array-like
            The matrix form of the observable operator.  Can have any shape,
            representing scalar, vector, or tensor operators, but the last two
            axes must correspond to the matrix of the operator and have the
            same dimensions of the generating Hamiltonian.  For example,
            a vector operator might have the shape (3, n, n), where n
            is the number of states and the first axis corresponds to x, y,
            and z.
        rho : [optional] array or array-like
            The density matrix.  The first two dimensions must have sizes
            (n, n), but there may be multiple instances of the density matrix
            tiled in the higher dimensions.  For example, a rho with (n, n, m)
            could have m instances of the density matrix at different times.

            If not specified, will get rho from the current solution stored in
            memory.

        Outputs
        -------
        observable: float or array
            observable has shape (O[:-2])+(rho[2:])
        """
        if rho is None:
            (t, r, v, rho) = self.reshape_sol()

        if rho.shape[:2]!=(self.hamiltonian.n, self.hamiltonian.n):
            raise ValueError('rho must have dimensions (n, n,...), where n '+
                             'corresponds to the number of states in the '+
                             'generating Hamiltonian.')
        elif O.shape[-2:]!=(self.hamiltonian.n, self.hamiltonian.n):
            raise ValueError('O must have dimensions (..., n, n), where n '+
                             'corresponds to the number of states in the '+
                             'generating Hamiltonian. ' +
                             'Instead, shape of O is %s.'%str(O.shape))
        else:
            avO = np.tensordot(O, rho, axes=[(-2, -1),(0, 1)])
            if np.allclose(np.imag(avO), 0):
                return np.real(avO)
            else:
                return avO


    def force(self, r, t, rho, return_details=False):
<<<<<<< HEAD
        if rho.shape[0] != self.hamiltonian.n:
=======
        if rho.shape[0] == self.hamiltonian.n**2:
>>>>>>> a82c9941
            rho = self.reshape_rho(rho)

        f = np.zeros((3,) + rho.shape[2:])
        if return_details:
            f_laser_q = {}
            f_laser = {}

        for key in self.laserBeams:
            # First, determine the average mu_q:
            # This returns a (3,) + rho.shape[2:] array
            mu_q_av = self.observable(self.hamiltonian.d_q_bare[key], rho)

            if not return_details:
                delE = self.laserBeams[key].total_electric_field_gradient(np.real(r), t)

                for jj, q in enumerate(np.arange(-1., 2., 1.)):
                    f += np.real((-1)**q*mu_q_av[jj]*delE[:, 2-jj])
            else:
                f_laser_q[key] = np.zeros((3, 3, self.laserBeams[key].num_of_beams)
                                          + rho.shape[2:])
                f_laser[key] = np.zeros((3, self.laserBeams[key].num_of_beams)
                                        + rho.shape[2:])

                # Now, dot it into each laser beam:
                for ii, beam in enumerate(self.laserBeams[key].beam_vector):
                    if not self.transform_into_re_im:
                        delE = beam.electric_field_gradient(np.real(r), t)
                    else:
                        delE = beam.electric_field_gradient(r, t)

                    for jj, q in enumerate(np.arange(-1., 2., 1.)):
                        f_laser_q[key][:, jj, ii] += np.real((-1)**q*mu_q_av[jj]*delE[:, 2-jj])

                    f_laser[key][:, ii] = np.sum(f_laser_q[key][:, :, ii], axis=1)

                f+=np.sum(f_laser[key], axis=1)

        # Are we including magnetic forces?
        if self.include_mag_forces:
            # This function returns a matrix that (3, 3) with the format:
            # [dBx/dx, dBy/dx, dBz/dx; dBx/dy, dBy/dy, dBz/dy], and so on.
            # We need to dot, and su
            delB = self.magField.gradField(np.real(r))

            # What's the expectation value of mu?
            av_mu = self.observable(self.hamiltonian.mu, rho)

            # Now dot it into the gradient:
            f_mag = np.zeros(f.shape)
            for ii in range(3): # Loop over muxB_x, mu_yB_y, mu_zB_z
                f_mag += av_mu[ii]*delB[:, ii]

            # Add it into the regular force.
            f+=f_mag
        elif return_details:
            f_mag=np.zeros(f.shape)

        if return_details:
            return f, f_laser, f_laser_q, f_mag
        else:
            return f


    def find_equilibrium_force(self, **kwargs):
        deltat = kwargs.pop('deltat', 500)
        itermax = kwargs.pop('itermax', 100)
        Npts = kwargs.pop('Npts', 5001)
        rel = kwargs.pop('rel', 1e-5)
        abs = kwargs.pop('abs', 1e-9)
        debug = kwargs.pop('debug', False)

        old_f_avg = np.array([np.inf, np.inf, np.inf])

        if debug:
            print('Finding equilbrium force at '+
                  'r=(%.2f, %.2f, %.2f) ' % (self.r0[0], self.r0[1], self.r0[2]) +
                  'v=(%.2f, %.2f, %.2f) ' % (self.v0[0], self.v0[1], self.v0[2]) +
                  'with deltat = %.2f, itermax = %d, Npts = %d, ' %  (deltat, itermax, Npts) +
                  'rel = %.1e and abs = %.1e' % (rel, abs)
                  )
            self.piecewise_sols = []

        ii=0
        while ii<itermax:
            if not Npts is None:
                kwargs['t_eval'] = np.linspace(ii*deltat, (ii+1)*deltat, int(Npts))

            self.evolve_density([ii*deltat, (ii+1)*deltat], **kwargs)
            (t, r, v, rho) = self.reshape_sol()
            f, f_laser, f_laser_q, f_mag = self.force(r, t, rho,
                                                      return_details=True)

            f_avg = np.mean(f, axis=1)

            if debug:
                print(ii, f_avg, np.sum(f_avg**2))
                self.piecewise_sols.append(self.sol)

            if (np.sum((old_f_avg-f_avg)**2)/np.sum((f_avg)**2)<rel or
                np.sum((old_f_avg-f_avg)**2)<abs):
                break;
            else:
                old_f_avg = copy.copy(f_avg)
                self.set_initial_rho(self.sol.y[:-6, -1])
                self.set_initial_position_and_velocity(self.sol.y[-3:, -1],
                                                       self.sol.y[-6:-3, -1])
                ii+=1

        f_mag = np.mean(f_mag, axis=1)

        f_laser_avg = {}
        f_laser_avg_q = {}
        for key in f_laser:
            f_laser_avg[key] = np.mean(f_laser[key], axis=2)
            f_laser_avg_q[key] = np.mean(f_laser_q[key], axis=3)

        Neq = np.real(np.diagonal(np.mean(rho, axis=2)))
        return (Neq, f_avg, f_laser_avg, f_laser_avg_q, f_mag, ii)


    def generate_force_profile(self, R, V,  **kwargs):
        """
        Method that maps out the equilbirium forces:
        """
        name = kwargs.pop('name', None)
        progress_bar = kwargs.pop('progress_bar', False)
        deltat_r = kwargs.pop('deltat_r', None)
        deltat_v = kwargs.pop('deltat_v', None)
        deltat_tmax = kwargs.pop('deltat_tmax', np.inf)
        initial_rho = kwargs.pop('initial_rho', 'rateeq')

        if not name:
            name = '{0:d}'.format(len(self.profile))

        self.profile[name] = force_profile(R, V, self.laserBeams, self.hamiltonian)

        it = np.nditer([R[0], R[1], R[2], V[0], V[1], V[2]],
                       flags=['refs_ok', 'multi_index'],
                        op_flags=[['readonly'], ['readonly'], ['readonly'],
                                  ['readonly'], ['readonly'], ['readonly']])

        if progress_bar:
            avgtime = 0.

        for (x, y, z, vx, vy, vz) in it:
            # Construct the rate equations:
            r = np.array([x, y, z])
            v = np.array([vx, vy, vz])

            if progress_bar:
                tic = time.time()

            self.set_initial_position_and_velocity(r, v)
            if initial_rho is 'rateeq':
                self.set_initial_rho_from_rateeq()
            elif initial_rho is 'equally':
                self.set_initial_rho_equally()
            else:
                raise ValueError('Argument initial_rho=%s not understood'%initial_rho)

            if deltat_v is not None:
                vabs = np.sqrt(np.sum(v**2))
                if vabs==0.:
                    kwargs['deltat'] = deltat_tmax
                else:
                    kwargs['deltat'] = np.min([2*np.pi*deltat_v/vabs, deltat_tmax])

            if deltat_r is not None:
                rabs = np.sqrt(np.sum(r**2))
                if rabs==0.:
                    kwargs['deltat'] = deltat_tmax
                else:
                    kwargs['deltat'] = np.min([2*np.pi*deltat_r/rabs, deltat_tmax])

            Neq, F, F_laser, F_laser_q, F_mag, iterations = self.find_equilibrium_force(**kwargs)

            self.profile[name].store_data(it.multi_index, Neq, F, F_laser, F_mag,
                                          iterations, F_laser_q)

            if progress_bar:
                toc = time.time()

                avgtime = (it.iterindex*avgtime + (toc-tic))/(it.iterindex+1.0)

                printProgressBar(it.iterindex+1, it.itersize, prefix = 'Progress:',
                                 suffix = 'complete', decimals = 1, length = 40,
                                 remaining_time = (it.itersize-it.iterindex)*avgtime)

    def reshape_rho(self, rho):
        if self.transform_into_re_im:
            rho = rho.astype('complex128')

            if len(rho.shape) == 1:
                rho = self.U @ rho
            else:
                for jj in range(rho.shape[1]):
                    rho[:, jj] = self.U @ rho[:, jj]

        rho = rho.reshape((self.hamiltonian.n, self.hamiltonian.n) +
                          rho.shape[1:])

        """# If not:
        if self.transform_into_re_im:
            new_rho = np.zeros(rho.shape, dtype='complex128')
            for jj in range(new_rho.shape[2]):
                new_rho[:, :, jj] = (np.diag(np.diagonal(rho[:, :, jj])) +
                                     np.triu(rho[:, :, jj], k=1) +
                                     np.triu(rho[:, :, jj], k=1).T +
                                     1j*np.tril(rho[:, :, jj], k=-1) -
                                     1j*np.tril(rho[:, :, jj], k=-1).T)
            rho = new_rho"""

        return rho


    def reshape_sol(self):
        """
        Reshape the solution to have all the proper parts.
        """
        rho = self.reshape_rho(self.sol.y[:-6])

        return (self.sol.t, self.sol.y[-3:], self.sol.y[-6:-3], rho)<|MERGE_RESOLUTION|>--- conflicted
+++ resolved
@@ -641,11 +641,7 @@
 
 
     def force(self, r, t, rho, return_details=False):
-<<<<<<< HEAD
         if rho.shape[0] != self.hamiltonian.n:
-=======
-        if rho.shape[0] == self.hamiltonian.n**2:
->>>>>>> a82c9941
             rho = self.reshape_rho(rho)
 
         f = np.zeros((3,) + rho.shape[2:])
