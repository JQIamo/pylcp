--- conflicted
+++ resolved
@@ -835,24 +835,8 @@
                                  remaining_time = (it.itersize-it.iterindex)*avgtime)
 
     def reshape_rho(self, rho):
-<<<<<<< HEAD
-        rho = rho.reshape(self.hamiltonian.n, self.hamiltonian.n)
-        if self.transform_into_re_im:
-            rho = (np.diag(np.diagonal(rho)) + np.triu(rho[:, :, jj], k=1) +
-                   np.triu(rho[:, :, jj], k=1).T - 1j*np.tril(rho[:, :, jj], k=-1) +
-                   1j*np.tril(rho[:, :, jj], k=-1).T)
-
-        return rho
-
-    def reshape_sol(self):
-        """
-        Reshape the solution to have all the proper parts.
-        """
-        rho = self.sol.y[:-6].astype('complex128')
-=======
         if self.transform_into_re_im:
             rho = rho.astype('complex128')
->>>>>>> 6b0ee3d1
 
             if len(rho.shape) == 1:
                 rho = self.U @ rho
